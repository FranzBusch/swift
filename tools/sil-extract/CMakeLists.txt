add_swift_host_tool(sil-extract
  SILExtract.cpp
  LINK_LIBRARIES
    swiftFrontend
    swiftSILGen
    swiftSILOptimizer
    swiftSerialization
    swiftClangImporter
<<<<<<< HEAD
  COMPONENT_DEPENDS
    DebugInfoCodeView
)

swift_install_in_component(tools
    TARGETS sil-extract
    RUNTIME DESTINATION "bin")
=======
  LLVM_COMPONENT_DEPENDS
    DebugInfoCodeView
  SWIFT_COMPONENT tools
)
>>>>>>> b120535d
<|MERGE_RESOLUTION|>--- conflicted
+++ resolved
@@ -6,17 +6,7 @@
     swiftSILOptimizer
     swiftSerialization
     swiftClangImporter
-<<<<<<< HEAD
-  COMPONENT_DEPENDS
-    DebugInfoCodeView
-)
-
-swift_install_in_component(tools
-    TARGETS sil-extract
-    RUNTIME DESTINATION "bin")
-=======
   LLVM_COMPONENT_DEPENDS
     DebugInfoCodeView
   SWIFT_COMPONENT tools
-)
->>>>>>> b120535d
+)
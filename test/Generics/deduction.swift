--- conflicted
+++ resolved
@@ -208,24 +208,14 @@
   min2(a, b) // expected-error{{argument type 'Float' does not conform to expected type 'IsBefore'}}
 }
 
-<<<<<<< HEAD
-func rangeOfIsBefore<
+func rangeOfIsBefore<  // expected-note {{in call to function 'rangeOfIsBefore'}}
   R : IteratorProtocol where R.Element : IsBefore
-=======
-func rangeOfIsBefore<  // expected-note {{in call to function 'rangeOfIsBefore'}}
-  R : GeneratorType where R.Element : IsBefore
->>>>>>> 87681ef0
 >(range : R) { }
 
 
 func callRangeOfIsBefore(ia: [Int], da: [Double]) {
-<<<<<<< HEAD
   rangeOfIsBefore(ia.iterator())
-  rangeOfIsBefore(da.iterator()) // expected-error{{cannot invoke 'rangeOfIsBefore' with an argument list of type '(IndexingIterator<[Double]>)'}} expected-note{{expected an argument list of type '(R)'}}
-=======
-  rangeOfIsBefore(ia.generate())
-  rangeOfIsBefore(da.generate()) // expected-error{{generic parameter 'R' could not be inferred}}
->>>>>>> 87681ef0
+  rangeOfIsBefore(da.iterator()) // expected-error{{generic parameter 'R' could not be inferred}}
 }
 
 //===----------------------------------------------------------------------===//

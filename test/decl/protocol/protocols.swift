// RUN: %target-parse-verify-swift
protocol EmptyProtocol { }

protocol DefinitionsInProtocols {
  init() {} // expected-error {{protocol initializers may not have bodies}}
  deinit {} // expected-error {{deinitializers may only be declared within a class}}
}

// Protocol decl.
protocol Test {
  func setTitle(_: String)
  func erase() -> Bool

  var creator: String { get }
  var major : Int { get }
  var minor : Int { get }
  var subminor : Int  // expected-error {{property in protocol must have explicit { get } or { get set } specifier}}
  static var staticProperty: Int // expected-error{{static stored properties not yet supported in generic types}} expected-error{{property in protocol must have explicit { get } or { get set } specifier}}
}

protocol Test2 {
  var property: Int { get }

  var title: String = "The Art of War" { get } // expected-error{{initial value is not allowed here}} expected-error {{property in protocol must have explicit { get } or { get set } specifier}}
  static var title2: String = "The Art of War" // expected-error{{initial value is not allowed here}} expected-error {{property in protocol must have explicit { get } or { get set } specifier}} expected-error {{static stored properties not yet supported in generic types}}

  associatedtype mytype
  associatedtype mybadtype = Int
}

func test1() {
  var v1: Test
  var s: String 
  
  v1.setTitle(s)
  v1.creator = "Me"                   // expected-error {{cannot assign to property: 'creator' is a get-only property}}
}

protocol Bogus : Int {} // expected-error{{inheritance from non-protocol type 'Int'}}

// Explicit conformance checks (successful).
protocol Any { }

protocol CustomStringConvertible { func print() } // expected-note{{protocol requires function 'print()' with type '() -> ()'}} expected-note{{protocol requires}} expected-note{{protocol requires}} expected-note{{protocol requires}}

struct TestFormat { }
protocol FormattedPrintable : CustomStringConvertible {
  func print(format format: TestFormat)
}

struct X0 : Any, CustomStringConvertible {
  func print() {}
}

class X1 : Any, CustomStringConvertible {
  func print() {}
}

enum X2 : Any { }

extension X2 : CustomStringConvertible {
  func print() {}
}

// Explicit conformance checks (unsuccessful)

struct NotPrintableS : Any, CustomStringConvertible {} // expected-error{{type 'NotPrintableS' does not conform to protocol 'CustomStringConvertible'}}

class NotPrintableC : CustomStringConvertible, Any {} // expected-error{{type 'NotPrintableC' does not conform to protocol 'CustomStringConvertible'}}

enum NotPrintableO : Any, CustomStringConvertible {} // expected-error{{type 'NotPrintableO' does not conform to protocol 'CustomStringConvertible'}}

struct NotFormattedPrintable : FormattedPrintable { // expected-error{{type 'NotFormattedPrintable' does not conform to protocol 'CustomStringConvertible'}}
  func print(format format: TestFormat) {} // expected-note{{candidate has non-matching type '(format: TestFormat) -> ()'}}
}

// Circular protocols

protocol CircleMiddle : CircleStart { func circle_middle() } // expected-error {{circular protocol inheritance CircleMiddle}}
// expected-error @+1 {{circular protocol inheritance CircleStart}}
protocol CircleStart : CircleEnd { func circle_start() }
protocol CircleEnd : CircleMiddle { func circle_end()}

protocol CircleEntry : CircleTrivial { }
protocol CircleTrivial : CircleTrivial { } // expected-error{{circular protocol inheritance CircleTrivial}}

struct Circle {
  func circle_start() {}
  func circle_middle() {}
  func circle_end() {}
}

func testCircular(circle: Circle) {
  // FIXME: It would be nice if this failure were suppressed because the protocols
  // have circular definitions.
  _ = circle as CircleStart // expected-error{{'Circle' is not convertible to 'CircleStart'; did you mean to use 'as!' to force downcast?}} {{14-16=as!}}
}

// <rdar://problem/14750346>
protocol Q : C, H { }
protocol C : E { }
protocol H : E { }
protocol E { }

struct disallownonglobal { protocol P {} } // expected-error {{declaration is only valid at file scope}}

protocol disallownestp { protocol P {} } // expected-error {{type not allowed here}}
protocol disallownests { struct S {} } // expected-error {{type not allowed here}}
protocol disallownestc { class C {} } // expected-error {{type not allowed here}}
protocol disallownesto { enum O {} } // expected-error {{type not allowed here}}

//===----------------------------------------------------------------------===//
// Associated types
//===----------------------------------------------------------------------===//

protocol SimpleAssoc {
  associatedtype Associated // expected-note{{protocol requires nested type 'Associated'}}
}

struct IsSimpleAssoc : SimpleAssoc {
  struct Associated {}
}

struct IsNotSimpleAssoc : SimpleAssoc {} // expected-error{{type 'IsNotSimpleAssoc' does not conform to protocol 'SimpleAssoc'}}

protocol StreamWithAssoc {
  associatedtype Element
  func get() -> Element // expected-note{{protocol requires function 'get()' with type '() -> Element'}}
}

struct AnRange<Int> : StreamWithAssoc {
  typealias Element = Int
  func get() -> Int {}
}

// Okay: Word is a typealias for Int
struct AWordStreamType : StreamWithAssoc {
  typealias Element = Int
  func get() -> Int {}
}

struct NotAStreamType : StreamWithAssoc { // expected-error{{type 'NotAStreamType' does not conform to protocol 'StreamWithAssoc'}}
  typealias Element = Float
  func get() -> Int {} // expected-note{{candidate has non-matching type '() -> Int'}}
}

// Okay: Infers Element == Int
struct StreamTypeWithInferredAssociatedTypes : StreamWithAssoc {
  func get() -> Int {}
}

protocol SequenceViaStream {
<<<<<<< HEAD
  typealias SequenceStreamTypeType : IteratorProtocol // expected-note{{protocol requires nested type 'SequenceStreamTypeType'}}
  func iterator() -> SequenceStreamTypeType
=======
  associatedtype SequenceStreamTypeType : GeneratorType // expected-note{{protocol requires nested type 'SequenceStreamTypeType'}}
  func generate() -> SequenceStreamTypeType
>>>>>>> 5e11e3f7
}

struct IntIterator : IteratorProtocol /*, Sequence, ReplPrintable*/ {
  typealias Element = Int
  var min : Int
  var max : Int
  var stride : Int

  mutating func next() -> Int? {
    if min >= max { return .None }
    let prev = min
    min += stride
    return prev
  }

  typealias Generator = IntIterator
  func iterator() -> IntIterator {
    return self
  }
}

extension IntIterator : SequenceViaStream {
  typealias SequenceStreamTypeType = IntIterator
}

struct NotSequence : SequenceViaStream { // expected-error{{type 'NotSequence' does not conform to protocol 'SequenceViaStream'}}
  typealias SequenceStreamTypeType = Int // expected-note{{possibly intended match 'SequenceStreamTypeType' (aka 'Int') does not conform to 'IteratorProtocol'}}
  func iterator() -> Int {}
}

protocol GetATuple {
  associatedtype Tuple
  func getATuple() -> Tuple
}

struct IntStringGetter : GetATuple {
  typealias Tuple = (i: Int, s: String)
  func getATuple() -> Tuple {}
}

//===----------------------------------------------------------------------===//
// Default arguments
//===----------------------------------------------------------------------===//
// FIXME: Actually make use of default arguments, check substitutions, etc.
protocol ProtoWithDefaultArg {
  func increment(value: Int = 1) // expected-error{{default argument not permitted in a protocol method}}
}

struct HasNoDefaultArg : ProtoWithDefaultArg {
  func increment(_: Int) {}
}

//===----------------------------------------------------------------------===//
// Variadic function requirements
//===----------------------------------------------------------------------===//
protocol IntMaxable {
  func intmax(first first: Int, rest: Int...) -> Int // expected-note 2{{protocol requires function 'intmax(first:rest:)' with type '(first: Int, rest: Int...) -> Int'}}
}

struct HasIntMax : IntMaxable {
  func intmax(first first: Int, rest: Int...) -> Int {}
}

struct NotIntMax1 : IntMaxable  { // expected-error{{type 'NotIntMax1' does not conform to protocol 'IntMaxable'}}
  func intmax(first first: Int, rest: [Int]) -> Int {} // expected-note{{candidate has non-matching type '(first: Int, rest: [Int]) -> Int'}}
}

struct NotIntMax2 : IntMaxable { // expected-error{{type 'NotIntMax2' does not conform to protocol 'IntMaxable'}}
  func intmax(first first: Int, rest: Int) -> Int {} // expected-note{{candidate has non-matching type '(first: Int, rest: Int) -> Int'}}
}

//===----------------------------------------------------------------------===//
// 'Self' type
//===----------------------------------------------------------------------===//
protocol IsEqualComparable {
  func isEqual(other other: Self) -> Bool // expected-note{{protocol requires function 'isEqual(other:)' with type '(other: WrongIsEqual) -> Bool'}}
}

struct HasIsEqual : IsEqualComparable {
  func isEqual(other other: HasIsEqual) -> Bool {}
}

struct WrongIsEqual : IsEqualComparable { // expected-error{{type 'WrongIsEqual' does not conform to protocol 'IsEqualComparable'}}
  func isEqual(other other: Int) -> Bool {}  // expected-note{{candidate has non-matching type '(other: Int) -> Bool'}}
}

//===----------------------------------------------------------------------===//
// Using values of existential type.
//===----------------------------------------------------------------------===//

func existentialSequence(e: Sequence) { // expected-error{{has Self or associated type requirements}}
  var x = e.iterator() // expected-error{{type 'Sequence' does not conform to protocol 'IteratorProtocol'}}
  x.next()
  x.nonexistent()
}

protocol HasSequenceAndStream {
<<<<<<< HEAD
  typealias R : IteratorProtocol, Sequence
=======
  associatedtype R : GeneratorType, SequenceType
>>>>>>> 5e11e3f7
  func getR() -> R
}

func existentialSequenceAndStreamType(h: HasSequenceAndStream) { // expected-error{{has Self or associated type requirements}}
  // FIXME: Crummy diagnostics.
  var x = h.getR() // expected-error{{member 'getR' cannot be used on value of protocol type 'HasSequenceAndStream'; use a generic constraint instead}}
  x.iterator()
  x.next()

  x.nonexistent()
}

//===----------------------------------------------------------------------===//
// Subscripting
//===----------------------------------------------------------------------===//
protocol IntIntSubscriptable {
  subscript (i: Int) -> Int { get }
}

protocol IntSubscriptable {
  associatedtype Element
  subscript (i: Int) -> Element { get }
}

struct DictionaryIntInt {
  subscript (i: Int) -> Int {
    get {
      return i
    }
  }
}

func testSubscripting(iis: IntIntSubscriptable, i_s: IntSubscriptable) { // expected-error{{has Self or associated type requirements}}
  var i: Int = iis[17] 
  var i2 = i_s[17] // expected-error{{member 'subscript' cannot be used on value of protocol type 'IntSubscriptable'; use a generic constraint instead}}
}

//===----------------------------------------------------------------------===//
// Static methods
//===----------------------------------------------------------------------===//
protocol StaticP {
  static func f()
}
protocol InstanceP {
  func f() // expected-note{{protocol requires function 'f()' with type '() -> ()'}}
}
struct StaticS1 : StaticP {
  static func f() {}
}
struct StaticS2 : InstanceP { // expected-error{{type 'StaticS2' does not conform to protocol 'InstanceP'}}
  static func f() {} // expected-note{{candidate operates on a type, not an instance as required}}
}
struct StaticAndInstanceS : InstanceP {
  static func f() {}
  func f() {}
}
func StaticProtocolFunc() {
  let a: StaticP = StaticS1()
  a.f() // expected-error{{static member 'f' cannot be used on instance of type 'StaticP'}}
}
func StaticProtocolGenericFunc<t : StaticP>(_: t) {
  t.f()
}

//===----------------------------------------------------------------------===//
// Operators
//===----------------------------------------------------------------------===//
protocol Eq {
  func ==(lhs: Self, rhs: Self) -> Bool
}

extension Int : Eq { }

// Matching prefix/postfix.
prefix operator <> {}
postfix operator <> {}

protocol IndexValue {
  prefix func <> (max: Self) -> Int
  postfix func <> (min: Self) -> Int
}

prefix func <> (max: Int) -> Int  { return 0 }
postfix func <> (min: Int) -> Int  { return 0 }

extension Int : IndexValue {}

//===----------------------------------------------------------------------===//
// Class protocols
//===----------------------------------------------------------------------===//

protocol IntrusiveListNode : class {
  var next : Self { get }
}

final class ClassNode : IntrusiveListNode {
  var next : ClassNode = ClassNode()
}

struct StructNode : IntrusiveListNode { // expected-error{{non-class type 'StructNode' cannot conform to class protocol 'IntrusiveListNode'}}
  var next : StructNode
}

final class ClassNodeByExtension { }
struct StructNodeByExtension { }

extension ClassNodeByExtension : IntrusiveListNode {
  var next : ClassNodeByExtension {
    get {
      return self
    }
    set {}
  }
}

extension StructNodeByExtension : IntrusiveListNode { // expected-error{{non-class type 'StructNodeByExtension' cannot conform to class protocol 'IntrusiveListNode'}}
  var next : StructNodeByExtension {
    get {
      return self
    }
    set {}
  }
}

final class GenericClassNode<T> : IntrusiveListNode {
  var next : GenericClassNode<T> = GenericClassNode()
}

struct GenericStructNode<T> : IntrusiveListNode { // expected-error{{non-class type 'GenericStructNode<T>' cannot conform to class protocol 'IntrusiveListNode'}}
  var next : GenericStructNode<T>
}

// Refined protocols inherit class-ness
protocol IntrusiveDListNode : IntrusiveListNode {
  var prev : Self { get }
}

final class ClassDNode : IntrusiveDListNode {
  var prev : ClassDNode = ClassDNode()
  var next : ClassDNode = ClassDNode()
}

struct StructDNode : IntrusiveDListNode { // expected-error{{non-class type 'StructDNode' cannot conform to class protocol 'IntrusiveDListNode'}}
  // expected-error@-1{{non-class type 'StructDNode' cannot conform to class protocol 'IntrusiveListNode'}}
  var prev : StructDNode
  var next : StructDNode
}

@objc protocol ObjCProtocol {
  func foo() // expected-note{{protocol requires function 'foo()' with type '() -> ()'}}
}
protocol NonObjCProtocol : class { //expected-note{{protocol 'NonObjCProtocol' declared here}}
  func bar()
}

class DoesntConformToObjCProtocol : ObjCProtocol { // expected-error{{type 'DoesntConformToObjCProtocol' does not conform to protocol 'ObjCProtocol'}}
}

@objc protocol ObjCProtocolRefinement : ObjCProtocol { }

@objc protocol ObjCNonObjCProtocolRefinement : NonObjCProtocol { } //expected-error{{@objc protocol 'ObjCNonObjCProtocolRefinement' cannot refine non-@objc protocol 'NonObjCProtocol'}}


// <rdar://problem/16079878>
protocol P1 {
  associatedtype Assoc // expected-note 2{{protocol requires nested type 'Assoc'}}
}

protocol P2 {
}

struct X3<T : P1 where T.Assoc : P2> { }

struct X4 : P1 { // expected-error{{type 'X4' does not conform to protocol 'P1'}}
  func getX1() -> X3<X4> { return X3() }
}

protocol ShouldntCrash {
  // rdar://16109996
  let fullName: String { get }  // expected-error {{'let' declarations cannot be computed properties}}
  
  // <rdar://problem/17200672> Let in protocol causes unclear errors and crashes
  let fullName2: String  // expected-error {{immutable property requirement must be declared as 'var' with a '{ get }' specifier}}

  // <rdar://problem/16789886> Assert on protocol property requirement without a type
  var propertyWithoutType { get } // expected-error {{type annotation missing in pattern}} expected-error {{computed property must have an explicit type}}
}

// rdar://problem/18168866
protocol FirstProtocol {
    weak var delegate : SecondProtocol? { get } // expected-error{{'weak' may only be applied to class and class-bound protocol types, not 'SecondProtocol'}}
}

protocol SecondProtocol {
    func aMethod(object : FirstProtocol)
}

// <rdar://problem/19495341> Can't upcast to parent types of type constraints without forcing
class C1 : P2 {}
func f<T : C1>(x : T) {
  x as P2
}

class C2 {}
func g<T : C2>(x : T) {
  x as P2 // expected-error{{'T' is not convertible to 'P2'; did you mean to use 'as!' to force downcast?}} {{5-7=as!}}
}

class C3 : P1 {} // expected-error{{type 'C3' does not conform to protocol 'P1'}}
func h<T : C3>(x : T) {
  x as P1 // expected-error{{protocol 'P1' can only be used as a generic constraint because it has Self or associated type requirements}}
}<|MERGE_RESOLUTION|>--- conflicted
+++ resolved
@@ -150,13 +150,8 @@
 }
 
 protocol SequenceViaStream {
-<<<<<<< HEAD
-  typealias SequenceStreamTypeType : IteratorProtocol // expected-note{{protocol requires nested type 'SequenceStreamTypeType'}}
+  associatedtype SequenceStreamTypeType : IteratorProtocol // expected-note{{protocol requires nested type 'SequenceStreamTypeType'}}
   func iterator() -> SequenceStreamTypeType
-=======
-  associatedtype SequenceStreamTypeType : GeneratorType // expected-note{{protocol requires nested type 'SequenceStreamTypeType'}}
-  func generate() -> SequenceStreamTypeType
->>>>>>> 5e11e3f7
 }
 
 struct IntIterator : IteratorProtocol /*, Sequence, ReplPrintable*/ {
@@ -254,11 +249,7 @@
 }
 
 protocol HasSequenceAndStream {
-<<<<<<< HEAD
-  typealias R : IteratorProtocol, Sequence
-=======
-  associatedtype R : GeneratorType, SequenceType
->>>>>>> 5e11e3f7
+  associatedtype R : IteratorProtocol, Sequence
   func getR() -> R
 }
 

//===--- Stride.swift - Components for stride(...) iteration --------------===//
//
// This source file is part of the Swift.org open source project
//
// Copyright (c) 2014 - 2016 Apple Inc. and the Swift project authors
// Licensed under Apache License v2.0 with Runtime Library Exception
//
// See http://swift.org/LICENSE.txt for license information
// See http://swift.org/CONTRIBUTORS.txt for the list of Swift project authors
//
//===----------------------------------------------------------------------===//

/// Conforming types are notionally continuous, one-dimensional
/// values that can be offset and measured.
public protocol Strideable : Comparable {
  // FIXME: We'd like to name this type "Distance" but for
  // <rdar://problem/17619038>
  /// A type that can represent the distance between two values of `Self`.
  associatedtype Stride : SignedNumber

  /// Returns a stride `x` such that `self.advancedBy(x)` approximates
  /// `other`.
  ///
  /// - Complexity: O(1).
  ///
  /// - SeeAlso: `RandomAccessIndex`'s `distanceTo`, which provides a
  ///   stronger semantic guarantee.
  @warn_unused_result
  func distanceTo(other: Self) -> Stride

  /// Returns a `Self` `x` such that `self.distanceTo(x)` approximates
  /// `n`.
  ///
  /// - Complexity: O(1).
  ///
  /// - SeeAlso: `RandomAccessIndex`'s `advancedBy`, which
  ///   provides a stronger semantic guarantee.
  @warn_unused_result
  func advancedBy(n: Stride) -> Self
}


/// Compare two `Strideable`s.
public func < <T : Strideable>(x: T, y: T) -> Bool {
  return x.distanceTo(y) > 0
}

public func == <T : Strideable>(x: T, y: T) -> Bool {
  return x.distanceTo(y) == 0
}

@warn_unused_result
public func + <T : Strideable>(lhs: T, rhs: T.Stride) -> T {
  return lhs.advancedBy(rhs)
}

@warn_unused_result
public func + <T : Strideable>(lhs: T.Stride, rhs: T) -> T {
  return rhs.advancedBy(lhs)
}

@warn_unused_result
public func - <T : Strideable>(lhs: T, rhs: T.Stride) -> T {
  return lhs.advancedBy(-rhs)
}

@warn_unused_result
public func - <T : Strideable>(lhs: T, rhs: T) -> T.Stride {
  return rhs.distanceTo(lhs)
}

public func += <T : Strideable>(inout lhs: T, rhs: T.Stride) {
  lhs = lhs.advancedBy(rhs)
}

public func -= <T : Strideable>(inout lhs: T, rhs: T.Stride) {
  lhs = lhs.advancedBy(-rhs)
}

//===--- Deliberately-ambiguous operators for UnsignedIntegerTypes --------===//
// The UnsignedIntegerTypes all have a signed Stride type.  Without these     //
// overloads, expressions such as UInt(2) + Int(3) would compile.             //
//===----------------------------------------------------------------------===//

public func + <T : UnsignedInteger>(
  lhs: T, rhs: T._DisallowMixedSignArithmetic
) -> T {
  _sanityCheckFailure("Should not be callable.")
}

public func + <T : UnsignedInteger>(
  lhs: T._DisallowMixedSignArithmetic, rhs: T
) -> T {
  _sanityCheckFailure("Should not be callable.")
}

public func - <T : _DisallowMixedSignArithmetic>(
  lhs: T, rhs: T._DisallowMixedSignArithmetic
) -> T {
  _sanityCheckFailure("Should not be callable.")
}

public func - <T : _DisallowMixedSignArithmetic>(
  lhs: T, rhs: T
) -> T._DisallowMixedSignArithmetic {
  _sanityCheckFailure("Should not be callable.")
}

public func += <T : UnsignedInteger>(
  inout lhs: T, rhs: T._DisallowMixedSignArithmetic
) {
  _sanityCheckFailure("Should not be callable.")
}

public func -= <T : UnsignedInteger>(
  inout lhs: T, rhs: T._DisallowMixedSignArithmetic
) {
  _sanityCheckFailure("Should not be callable.")
}

//===----------------------------------------------------------------------===//

/// An iterator for the result of `strideTo(...)`.
public struct StrideToIterator<Element : Strideable> : IteratorProtocol {
  internal var _current: Element
  internal let _end: Element
  internal let _stride: Element.Stride

  /// Advance to the next element and return it, or `nil` if no next
  /// element exists.
  public mutating func next() -> Element? {
    if _stride > 0 ? _current >= _end : _current <= _end {
      return nil
    }
    let result = _current
    _current += _stride
    return result
  }
}

<<<<<<< HEAD
/// A `Sequence` of values formed by striding over a half-open interval.
public struct StrideTo<Element : Strideable> : Sequence {
  // FIXME: should really be a Collection, as it is multipass
=======
/// A `SequenceType` of values formed by striding over a half-open interval.
public struct StrideTo<Element : Strideable> : SequenceType, CustomReflectable {
  // FIXME: should really be a CollectionType, as it is multipass

  @available(*, unavailable, renamed="Element")
  public typealias T = Element
>>>>>>> 87681ef0

  /// Return an *iterator* over the elements of this *sequence*.
  ///
  /// - Complexity: O(1).
  public func iterator() -> StrideToIterator<Element> {
    return StrideToIterator(_current: _start, _end: _end, _stride: _stride)
  }

  internal init(_start: Element, end: Element, stride: Element.Stride) {
    _require(stride != 0, "stride size must not be zero")
    // Unreachable endpoints are allowed; they just make for an
    // already-empty Sequence.
    self._start = _start
    self._end = end
    self._stride = stride
  }

<<<<<<< HEAD
  internal let _start: Element
  internal let _end: Element
  internal let _stride: Element.Stride
=======
  let start: Element
  let end: Element
  let stride: Element.Stride

  public func customMirror() -> Mirror {
    return Mirror(self, children: ["from": start, "to": end, "by": stride])
  }
>>>>>>> 87681ef0
}

extension Strideable {
  /// Return the sequence of values (`self`, `self + stride`, `self +
  /// stride + stride`, ... *last*) where *last* is the last value in
  /// the progression that is less than `end`.
  @warn_unused_result
  public func strideTo(end: Self, by stride: Stride) -> StrideTo<Self> {
    return StrideTo(_start: self, end: end, stride: stride)
  }
}

/// An `IteratorProtocol` for `StrideThrough<Element>`.
public struct StrideThroughIterator<Element : Strideable> : IteratorProtocol {
  internal var _current: Element
  internal let _end: Element
  internal let _stride: Element.Stride
  internal var _done: Bool = false

  /// Advance to the next element and return it, or `nil` if no next
  /// element exists.
  public mutating func next() -> Element? {
    if _done {
      return nil
    }
    if _stride > 0 ? _current >= _end : _current <= _end {
      if _current == _end {
        _done = true
        return _current
      }
      return nil
    }
    let result = _current
    _current += _stride
    return result
  }
}

<<<<<<< HEAD
/// A `Sequence` of values formed by striding over a closed interval.
public struct StrideThrough<Element : Strideable> : Sequence {
  // FIXME: should really be a Collection, as it is multipass
=======
/// A `SequenceType` of values formed by striding over a closed interval.
public struct StrideThrough<Element : Strideable> : SequenceType, CustomReflectable {
  // FIXME: should really be a CollectionType, as it is multipass

  @available(*, unavailable, renamed="Element")
  public typealias T = Element
>>>>>>> 87681ef0

  /// Return an *iterator* over the elements of this *sequence*.
  ///
  /// - Complexity: O(1).
  public func iterator() -> StrideThroughIterator<Element> {
    return StrideThroughIterator(
      _current: _start, _end: _end, _stride: _stride, _done: false)
  }

  internal init(_start: Element, end: Element, stride: Element.Stride) {
    _require(stride != 0, "stride size must not be zero")
    self._start = _start
    self._end = end
    self._stride = stride
  }

<<<<<<< HEAD
  internal let _start: Element
  internal let _end: Element
  internal let _stride: Element.Stride
=======
  let start: Element
  let end: Element
  let stride: Element.Stride

  public func customMirror() -> Mirror {
    return Mirror(self, children: ["from": start, "through": end, "by": stride])
  }
>>>>>>> 87681ef0
}

extension Strideable {
  /// Return the sequence of values (`self`, `self + stride`, `self +
  /// stride + stride`, ... *last*) where *last* is the last value in
  /// the progression less than or equal to `end`.
  ///
  /// - Note: There is no guarantee that `end` is an element of the sequence.
  @warn_unused_result
  public func strideThrough(
    end: Self, by stride: Stride
  ) -> StrideThrough<Self> {
    return StrideThrough(_start: self, end: end, stride: stride)
  }
}

@available(*, unavailable, renamed="StrideToIterator")
public struct StrideToGenerator<Element : Strideable> {}

@available(*, unavailable, renamed="StrideThroughIterator")
public struct StrideThroughGenerator<Element : Strideable> {}

extension Strideable {
  @available(*, unavailable, renamed="strideTo")
  public func stride(to end: Self, by stride: Stride) -> StrideTo<Self> {
    fatalError("unavailable function can't be called")
  }

  @available(*, unavailable, renamed="strideThrough")
  public func stride(
    through end: Self, by stride: Stride
  ) -> StrideThrough<Self> {
    fatalError("unavailable function can't be called")
  }
}<|MERGE_RESOLUTION|>--- conflicted
+++ resolved
@@ -138,18 +138,9 @@
   }
 }
 
-<<<<<<< HEAD
 /// A `Sequence` of values formed by striding over a half-open interval.
-public struct StrideTo<Element : Strideable> : Sequence {
-  // FIXME: should really be a Collection, as it is multipass
-=======
-/// A `SequenceType` of values formed by striding over a half-open interval.
-public struct StrideTo<Element : Strideable> : SequenceType, CustomReflectable {
+public struct StrideTo<Element : Strideable> : Sequence, CustomReflectable {
   // FIXME: should really be a CollectionType, as it is multipass
-
-  @available(*, unavailable, renamed="Element")
-  public typealias T = Element
->>>>>>> 87681ef0
 
   /// Return an *iterator* over the elements of this *sequence*.
   ///
@@ -167,19 +158,13 @@
     self._stride = stride
   }
 
-<<<<<<< HEAD
   internal let _start: Element
   internal let _end: Element
   internal let _stride: Element.Stride
-=======
-  let start: Element
-  let end: Element
-  let stride: Element.Stride
-
-  public func customMirror() -> Mirror {
-    return Mirror(self, children: ["from": start, "to": end, "by": stride])
-  }
->>>>>>> 87681ef0
+
+  public var customMirror: Mirror {
+    return Mirror(self, children: ["from": _start, "to": _end, "by": _stride])
+  }
 }
 
 extension Strideable {
@@ -218,18 +203,9 @@
   }
 }
 
-<<<<<<< HEAD
 /// A `Sequence` of values formed by striding over a closed interval.
-public struct StrideThrough<Element : Strideable> : Sequence {
-  // FIXME: should really be a Collection, as it is multipass
-=======
-/// A `SequenceType` of values formed by striding over a closed interval.
-public struct StrideThrough<Element : Strideable> : SequenceType, CustomReflectable {
+public struct StrideThrough<Element : Strideable> : Sequence, CustomReflectable {
   // FIXME: should really be a CollectionType, as it is multipass
-
-  @available(*, unavailable, renamed="Element")
-  public typealias T = Element
->>>>>>> 87681ef0
 
   /// Return an *iterator* over the elements of this *sequence*.
   ///
@@ -246,19 +222,13 @@
     self._stride = stride
   }
 
-<<<<<<< HEAD
   internal let _start: Element
   internal let _end: Element
   internal let _stride: Element.Stride
-=======
-  let start: Element
-  let end: Element
-  let stride: Element.Stride
-
-  public func customMirror() -> Mirror {
-    return Mirror(self, children: ["from": start, "through": end, "by": stride])
-  }
->>>>>>> 87681ef0
+
+  public var customMirror: Mirror {
+    return Mirror(self, children: ["from": _start, "through": _end, "by": _stride])
+  }
 }
 
 extension Strideable {

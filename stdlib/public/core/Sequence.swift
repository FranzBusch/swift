//===----------------------------------------------------------------------===//
//
// This source file is part of the Swift.org open source project
//
// Copyright (c) 2014 - 2015 Apple Inc. and the Swift project authors
// Licensed under Apache License v2.0 with Runtime Library Exception
//
// See http://swift.org/LICENSE.txt for license information
// See http://swift.org/CONTRIBUTORS.txt for the list of Swift project authors
//
//===----------------------------------------------------------------------===//

/// Encapsulates iteration state and interface for iteration over a
/// *sequence*.
///
/// - Note: While it is safe to copy an *iterator*, advancing one
///   copy may invalidate the others.
///
/// Any code that uses multiple iterators (or `for`...`in` loops)
/// over a single *sequence* should have static knowledge that the
/// specific *sequence* is multi-pass, either because its concrete
/// type is known or because it is constrained to `Collection`.
/// Also, the iterators must be obtained by distinct calls to the
/// *sequence's* `iterator()` method, rather than by copying.
public protocol IteratorProtocol {
  /// The type of element traversed by `self`.
  typealias Element

  /// Advance to the next element and return it, or `nil` if no next
  /// element exists.
  ///
  /// - Requires: `next()` has not been applied to a copy of `self`
  ///   since the copy was made, and no preceding call to `self.next()`
  ///   has returned `nil`.  Specific implementations of this protocol
  ///   are encouraged to respond to violations of this requirement by
  ///   calling `preconditionFailure("...")`.
  @warn_unused_result
  mutating func next() -> Element?
}

/// A type that can be iterated with a `for`...`in` loop.
///
/// `Sequence` makes no requirement on conforming types regarding
/// whether they will be destructively "consumed" by iteration.  To
/// ensure non-destructive iteration, constrain your *sequence* to
/// `Collection`.
///
/// As a consequence, it is not possible to run multiple `for` loops
/// on a sequence to "resume" iteration:
///
///     for element in sequence {
///       if ... some condition { break }
///     }
///
///     for element in sequence {
///       // Not guaranteed to continue from the next element.
///     }
///
/// `Sequence` makes no requirement about the behavior in that
/// case.  It is not correct to assume that a sequence will either be
/// "consumable" and will resume iteration, or that a sequence is a
/// collection and will restart iteration from the first element.
/// A conforming sequence that is not a collection is allowed to
/// produce an arbitrary sequence of elements from the second iterator.
public protocol Sequence {
  /// A type that provides the *sequence*'s iteration interface and
  /// encapsulates its iteration state.
  typealias Iterator : IteratorProtocol

  // FIXME: should be constrained to Sequence
  // (<rdar://problem/20715009> Implement recursive protocol
  // constraints)

  /// A type that represents a subsequence of some of the elements.
  typealias SubSequence

  /// Return an *iterator* over the elements of this *sequence*.
  ///
  /// - Complexity: O(1).
  @warn_unused_result
  func iterator() -> Iterator

  /// Return a value less than or equal to the number of elements in
  /// `self`, **nondestructively**.
  ///
  /// - Complexity: O(N).
  @warn_unused_result
  func underestimateCount() -> Int

  /// Return an `Array` containing the results of mapping `transform`
  /// over `self`.
  ///
  /// - Complexity: O(N).
  @warn_unused_result
  func map<T>(
    @noescape transform: (Iterator.Element) throws -> T
  ) rethrows -> [T]

  /// Return an `Array` containing the elements of `self`,
  /// in order, that satisfy the predicate `includeElement`.
  @warn_unused_result
  func filter(
    @noescape includeElement: (Iterator.Element) throws -> Bool
  ) rethrows -> [Iterator.Element]

  /// Call `body` on each element in `self` in the same order as a
  /// *for-in loop.*
  ///
  ///     sequence.forEach {
  ///       // body code
  ///     }
  ///
  /// is similar to:
  ///
  ///     for element in sequence {
  ///       // body code
  ///     }
  ///
  /// - Note: You cannot use the `break` or `continue` statement to exit the
  ///   current call of the `body` closure or skip subsequent calls.
  /// - Note: Using the `return` statement in the `body` closure will only
  ///   exit from the current call to `body`, not any outer scope, and won't
  ///   skip subsequent calls.
  ///
  /// - Complexity: O(`self.count`)
  func forEach(@noescape body: (Iterator.Element) throws -> Void) rethrows

  /// Returns a subsequence containing all but the first `n` elements.
  ///
  /// - Requires: `n >= 0`
  /// - Complexity: O(`n`)
  @warn_unused_result
  func dropFirst(n: Int) -> SubSequence

  /// Returns a subsequence containing all but the last `n` elements.
  ///
  /// - Requires: `self` is a finite sequence.
  /// - Requires: `n >= 0`
  /// - Complexity: O(`self.count`)
  @warn_unused_result
  func dropLast(n: Int) -> SubSequence

  /// Returns a subsequence, up to `maxLength` in length, containing the
  /// initial elements.
  ///
  /// If `maxLength` exceeds `self.count`, the result contains all
  /// the elements of `self`.
  ///
  /// - Requires: `maxLength >= 0`
  @warn_unused_result
  func prefix(maxLength: Int) -> SubSequence

  /// Returns a slice, up to `maxLength` in length, containing the
  /// final elements of `s`.
  ///
  /// If `maxLength` exceeds `s.count`, the result contains all
  /// the elements of `s`.
  ///
  /// - Requires: `self` is a finite sequence.
  /// - Requires: `maxLength >= 0`
  @warn_unused_result
  func suffix(maxLength: Int) -> SubSequence

  /// Returns the maximal `SubSequence`s of `self`, in order, that
  /// don't contain elements satisfying the predicate `isSeparator`.
  ///
  /// - Parameter maxSplit: The maximum number of `SubSequence`s to
  ///   return, minus 1.
  ///   If `maxSplit + 1` `SubSequence`s are returned, the last one is
  ///   a suffix of `self` containing the remaining elements.
  ///   The default value is `Int.max`.
  ///
  /// - Parameter allowEmptySubsequences: If `true`, an empty `SubSequence`
  ///   is produced in the result for each pair of consecutive elements
  ///   satisfying `isSeparator`.
  ///   The default value is `false`.
  ///
  /// - Requires: `maxSplit >= 0`
  @warn_unused_result
  func split(maxSplit: Int, allowEmptySlices: Bool,
    @noescape isSeparator: (Iterator.Element) throws -> Bool
  ) rethrows -> [SubSequence]

  @warn_unused_result
  func _customContainsEquatableElement(
    element: Iterator.Element
  ) -> Bool?

  /// If `self` is multi-pass (i.e., a `Collection`), invoke
  /// `preprocess` on `self` and return its result.  Otherwise, return
  /// `nil`.
  func _preprocessingPass<R>(preprocess: (Self)->R) -> R?

  /// Create a native array buffer containing the elements of `self`,
  /// in the same order.
  func _copyToNativeArrayBuffer() -> _ContiguousArrayBuffer<Iterator.Element>

  /// Copy a Sequence into an array, returning one past the last
  /// element initialized.
  func _initializeTo(ptr: UnsafeMutablePointer<Iterator.Element>)
    -> UnsafeMutablePointer<Iterator.Element>
}

/// A default iterator() function for `IteratorProtocol` instances that
/// are declared to conform to `Sequence`
extension Sequence
  where Self.Iterator == Self, Self : IteratorProtocol {
  public func iterator() -> Self {
    return self
  }
}

/// A sequence that lazily consumes and drops `n` elements from an underlying
/// `Base` iterator before possibly returning the first available element.
///
/// The underlying iterator's sequence may be infinite.
///
/// This is a class - we require reference semantics to keep track
/// of how many elements we've already dropped from the underlying sequence.
internal class _DropFirstSequence<Base : IteratorProtocol>
    : Sequence, IteratorProtocol {

  internal var _iterator: Base
  internal let _limit: Int
  internal var _dropped: Int

  internal init(_ iterator: Base, limit: Int, dropped: Int = 0) {
    self._iterator = iterator
    self._limit = limit
    self._dropped = dropped
  }

  internal func iterator() -> _DropFirstSequence<Base> {
    return self
  }

  internal func next() -> Base.Element? {
    while _dropped < _limit {
      if _iterator.next() == nil {
        _dropped = _limit
        return nil
      }
<<<<<<< HEAD
      ++_dropped
=======
      dropped += 1
>>>>>>> 41fe7910
    }
    return _iterator.next()
  }
}

/// A sequence that only consumes up to `n` elements from an underlying
/// `Base` iterator.
///
/// The underlying iterator's sequence may be infinite.
///
/// This is a class - we require reference semantics to keep track
/// of how many elements we've already taken from the underlying sequence.
internal class _PrefixSequence<Base : IteratorProtocol>
  : Sequence, IteratorProtocol {

  internal let _maxLength: Int
  internal var _iterator: Base
  internal var _taken: Int

  internal init(_ iterator: Base, maxLength: Int, taken: Int = 0) {
    self._iterator = iterator
    self._maxLength = maxLength
    self._taken = taken
  }

  internal func iterator() -> _PrefixSequence<Base> {
    return self
  }

  internal func next() -> Base.Element? {
<<<<<<< HEAD
    if _taken >= _maxLength { return nil }
    ++_taken
=======
    if taken >= maxLength { return nil }
    taken += 1
>>>>>>> 41fe7910

    if let next = _iterator.next() {
      return next
    }

    _taken = _maxLength
    return nil
  }
}

//===----------------------------------------------------------------------===//
// Default implementations for Sequence
//===----------------------------------------------------------------------===//

extension Sequence {
  /// Return an `Array` containing the results of mapping `transform`
  /// over `self`.
  ///
  /// - Complexity: O(N).
  @warn_unused_result
  public func map<T>(
    @noescape transform: (Iterator.Element) throws -> T
  ) rethrows -> [T] {
    let initialCapacity = underestimateCount()
    var result = ContiguousArray<T>()
    result.reserveCapacity(initialCapacity)

    var iterator = self.iterator()

    // Add elements up to the initial capacity without checking for regrowth.
    for _ in 0..<initialCapacity {
      result.append(try transform(iterator.next()!))
    }
    // Add remaining elements, if any.
    while let element = iterator.next() {
      result.append(try transform(element))
    }
    return Array(result)
  }

  /// Return an `Array` containing the elements of `self`,
  /// in order, that satisfy the predicate `includeElement`.
  @warn_unused_result
  public func filter(
    @noescape includeElement: (Iterator.Element) throws -> Bool
  ) rethrows -> [Iterator.Element] {

    var result = ContiguousArray<Iterator.Element>()

    var iterator = self.iterator()

    while let element = iterator.next() {
      if try includeElement(element) {
        result.append(element)
      }
    }

    return Array(result)
  }

  /// Returns a subsequence containing all but the first `n` elements.
  ///
  /// - Requires: `n >= 0`
  /// - Complexity: O(`n`)
  @warn_unused_result
  public func dropFirst(n: Int) -> AnySequence<Iterator.Element> {
    _precondition(n >= 0, "Can't drop a negative number of elements from a sequence")
    if n == 0 { return AnySequence(self) }
    // If this is already a _DropFirstSequence, we need to fold in
    // the current drop count and drop limit so no data is lost.
    //
    // i.e. [1,2,3,4].dropFirst(1).dropFirst(1) should be equivalent to
    // [1,2,3,4].dropFirst(2).
    // FIXME: <rdar://problem/21885675> Use method dispatch to fold
    // _PrefixSequence and _DropFirstSequence counts
    if let any = self as? AnySequence<Iterator.Element>,
       let box = any._box as? _SequenceBox<_DropFirstSequence<Iterator>> {
      let base = box._base
      let folded = _DropFirstSequence(
        base._iterator, limit: base._limit + n, dropped: base._dropped)
      return AnySequence(folded)
    }

    return AnySequence(_DropFirstSequence(iterator(), limit: n))
  }

  /// Returns a subsequence containing all but the last `n` elements.
  ///
  /// - Requires: `self` is a finite collection.
  /// - Requires: `n >= 0`
  /// - Complexity: O(`self.count`)
  @warn_unused_result
  public func dropLast(n: Int) -> AnySequence<Iterator.Element> {
    _precondition(n >= 0, "Can't drop a negative number of elements from a sequence")
    if n == 0 { return AnySequence(self) }
    // FIXME: <rdar://problem/21885650> Create reusable RingBuffer<T>
    // Put incoming elements from this sequence in a holding tank, a ring buffer
    // of size <= n. If more elements keep coming in, pull them out of the
    // holding tank into the result, an `Array`. This saves
    // `n` * sizeof(Iterator.Element) of memory, because slices keep the entire
    // memory of an `Array` alive.
    var result: [Iterator.Element] = []
    var ringBuffer: [Iterator.Element] = []
    var i = ringBuffer.startIndex

    for element in self {
      if ringBuffer.count < n {
        ringBuffer.append(element)
      } else {
        result.append(ringBuffer[i])
        ringBuffer[i] = element
        i = i.successor() % n
      }
    }
    return AnySequence(result)
  }

  @warn_unused_result
  public func prefix(maxLength: Int) -> AnySequence<Iterator.Element> {
    _precondition(maxLength >= 0, "Can't take a prefix of negative length from a sequence")
    if maxLength == 0 {
      return AnySequence(EmptyCollection<Iterator.Element>())
    }
    // FIXME: <rdar://problem/21885675> Use method dispatch to fold
    // _PrefixSequence and _DropFirstSequence counts
    if let any = self as? AnySequence<Iterator.Element>,
       let box = any._box as? _SequenceBox<_PrefixSequence<Iterator>> {
      let base = box._base
      let folded = _PrefixSequence(
        base._iterator,
        maxLength: min(base._maxLength, maxLength),
        taken: base._taken)
      return AnySequence(folded)
    }
    return AnySequence(_PrefixSequence(iterator(), maxLength: maxLength))
  }

  @warn_unused_result
  public func suffix(maxLength: Int) -> AnySequence<Iterator.Element> {
    _precondition(maxLength >= 0, "Can't take a suffix of negative length from a sequence")
    if maxLength == 0 { return AnySequence([]) }
    // FIXME: <rdar://problem/21885650> Create reusable RingBuffer<T>
    // Put incoming elements into a ring buffer to save space. Once all
    // elements are consumed, reorder the ring buffer into an `Array`
    // and return it. This saves memory for sequences particularly longer
    // than `maxLength`.
    var ringBuffer: [Iterator.Element] = []
    ringBuffer.reserveCapacity(min(maxLength, underestimateCount()))

    var i = ringBuffer.startIndex

    for element in self {
      if ringBuffer.count < maxLength {
        ringBuffer.append(element)
      } else {
        ringBuffer[i] = element
        i = i.successor() % maxLength
      }
    }

    if i != ringBuffer.startIndex {
      return AnySequence(
        [ringBuffer[i..<ringBuffer.endIndex], ringBuffer[0..<i]].flatten())
    }
    return AnySequence(ringBuffer)
  }

  /// Returns the maximal `SubSequence`s of `self`, in order, that
  /// don't contain elements satisfying the predicate `isSeparator`.
  ///
  /// - Parameter maxSplit: The maximum number of `SubSequence`s to
  ///   return, minus 1.
  ///   If `maxSplit + 1` `SubSequence`s are returned, the last one is
  ///   a suffix of `self` containing the remaining elements.
  ///   The default value is `Int.max`.
  ///
  /// - Parameter allowEmptySubsequences: If `true`, an empty `SubSequence`
  ///   is produced in the result for each pair of consecutive elements
  ///   satisfying `isSeparator`.
  ///   The default value is `false`.
  ///
  /// - Requires: `maxSplit >= 0`
  @warn_unused_result
  public func split(
    maxSplit: Int = Int.max,
    allowEmptySlices: Bool = false,
    @noescape isSeparator: (Iterator.Element) throws -> Bool
  ) rethrows -> [AnySequence<Iterator.Element>] {
    _precondition(maxSplit >= 0, "Must take zero or more splits")
    var result: [AnySequence<Iterator.Element>] = []
    var subSequence: [Iterator.Element] = []

    func appendSubsequence() -> Bool {
      if subSequence.isEmpty && !allowEmptySlices {
        return false
      }
      result.append(AnySequence(subSequence))
      subSequence = []
      return true
    }

    if maxSplit == 0 {
      // We aren't really splitting the sequence.  Convert `self` into an
      // `Array` using a fast entry point.
      subSequence = Array(self)
      appendSubsequence()
      return result
    }

    var hitEnd = false
    var iterator = self.iterator()
    while true {
      guard let element = iterator.next() else {
        hitEnd = true
        break
      }
      if try isSeparator(element) {
        if !appendSubsequence() {
          continue
        }
        if result.count == maxSplit {
          break
        }
      } else {
        subSequence.append(element)
      }
    }
    if !hitEnd {
      while let element = iterator.next() {
        subSequence.append(element)
      }
    }
    appendSubsequence()
    return result
  }

  /// Return a value less than or equal to the number of elements in
  /// `self`, **nondestructively**.
  ///
  /// - Complexity: O(N).
  @warn_unused_result
  public func underestimateCount() -> Int {
    return 0
  }

  public func _preprocessingPass<R>(preprocess: (Self)->R) -> R? {
    return nil
  }

  @warn_unused_result
  public func _customContainsEquatableElement(
    element: Iterator.Element
  ) -> Bool? {
    return nil
  }
}

extension Sequence {
  /// Call `body` on each element in `self` in the same order as a
  /// *for-in loop.*
  ///
  ///     sequence.forEach {
  ///       // body code
  ///     }
  ///
  /// is similar to:
  ///
  ///     for element in sequence {
  ///       // body code
  ///     }
  ///
  /// - Note: You cannot use the `break` or `continue` statement to exit the
  ///   current call of the `body` closure or skip subsequent calls.
  /// - Note: Using the `return` statement in the `body` closure will only
  ///   exit from the current call to `body`, not any outer scope, and won't
  ///   skip subsequent calls.
  ///
  /// - Complexity: O(`self.count`)
  public func forEach(
    @noescape body: (Iterator.Element) throws -> Void
  ) rethrows {
    for element in self {
      try body(element)
    }
  }
}

extension Sequence where Iterator.Element : Equatable {
  /// Returns the maximal `SubSequence`s of `self`, in order, around elements
  /// equatable to `separator`.
  ///
  /// - Parameter maxSplit: The maximum number of `SubSequence`s to
  ///   return, minus 1.
  ///   If `maxSplit + 1` `SubSequence`s are returned, the last one is
  ///   a suffix of `self` containing the remaining elements.
  ///   The default value is `Int.max`.
  ///
  /// - Parameter allowEmptySubsequences: If `true`, an empty `SubSequence`
  ///   is produced in the result for each pair of consecutive elements
  ///   satisfying `isSeparator`.
  ///   The default value is `false`.
  ///
  /// - Requires: `maxSplit >= 0`
  @warn_unused_result
  public func split(
    separator: Iterator.Element,
    maxSplit: Int = Int.max,
    allowEmptySlices: Bool = false
  ) -> [AnySequence<Iterator.Element>] {
    return split(maxSplit, allowEmptySlices: allowEmptySlices,
      isSeparator: { $0 == separator })
  }
}

extension Sequence {
  /// Returns a subsequence containing all but the first element.
  ///
  /// - Complexity: O(1)
  @warn_unused_result
  public func dropFirst() -> SubSequence { return dropFirst(1) }

  /// Returns a subsequence containing all but the last element.
  ///
  /// - Requires: `self` is a finite sequence.
  /// - Complexity: O(`self.count`)
  @warn_unused_result
  public func dropLast() -> SubSequence  { return dropLast(1) }
}

extension Sequence {
  public func _initializeTo(ptr: UnsafeMutablePointer<Iterator.Element>)
    -> UnsafeMutablePointer<Iterator.Element> {
    var p = UnsafeMutablePointer<Iterator.Element>(ptr)
    for x in IteratorSequence(self.iterator()) {
      p++.initialize(x)
    }
    return p
  }
}

// Pending <rdar://problem/14011860> and <rdar://problem/14396120>,
// pass a IteratorProtocol through IteratorSequence to give it "Sequence-ness"
/// A sequence built around a iterator of type `Base`.
///
/// Useful mostly to recover the ability to use `for`...`in`,
/// given just an iterator `i`:
///
///     for x in IteratorSequence(i) { ... }
public struct IteratorSequence<
  Base : IteratorProtocol
> : IteratorProtocol, Sequence {
  /// Construct an instance whose iterator is a copy of `base`.
  public init(_ base: Base) {
    _base = base
  }

  /// Advance to the next element and return it, or `nil` if no next
  /// element exists.
  ///
  /// - Requires: `next()` has not been applied to a copy of `self`
  ///   since the copy was made, and no preceding call to `self.next()`
  ///   has returned `nil`.
  public mutating func next() -> Base.Element? {
    return _base.next()
  }

  internal var _base: Base
}
<|MERGE_RESOLUTION|>--- conflicted
+++ resolved
@@ -240,11 +240,7 @@
         _dropped = _limit
         return nil
       }
-<<<<<<< HEAD
-      ++_dropped
-=======
-      dropped += 1
->>>>>>> 41fe7910
+      _dropped += 1
     }
     return _iterator.next()
   }
@@ -275,13 +271,8 @@
   }
 
   internal func next() -> Base.Element? {
-<<<<<<< HEAD
     if _taken >= _maxLength { return nil }
-    ++_taken
-=======
-    if taken >= maxLength { return nil }
-    taken += 1
->>>>>>> 41fe7910
+    _taken += 1
 
     if let next = _iterator.next() {
       return next

--- conflicted
+++ resolved
@@ -1,8 +1,4 @@
-<<<<<<< HEAD
-//===--- Map.swift - Lazily map over a Sequence -----------*- swift -*-===//
-=======
 //===--- Map.swift - Lazily map over a SequenceType -----------------------===//
->>>>>>> 87681ef0
 //
 // This source file is part of the Swift.org open source project
 //
